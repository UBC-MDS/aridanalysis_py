--- conflicted
+++ resolved
@@ -1,20 +1,11 @@
 from aridanalysis import __version__
 from aridanalysis import aridanalysis as aa
-<<<<<<< HEAD
-
-import pytest
-
-import pandas as pd
-import numpy as np
-import sklearn
-=======
 import pytest
 import pandas as pd
 import numpy as np
 import sklearn
 from vega_datasets import data
 import altair as alt
->>>>>>> b4291b28
 import statsmodels 
 import warnings
 
@@ -26,10 +17,6 @@
 def test_version():
     assert __version__ == '0.1.0'
 
-<<<<<<< HEAD
-=======
-
->>>>>>> b4291b28
 @pytest.fixture
 def simple_frame(): 
     '''
@@ -42,10 +29,6 @@
                         'y': [1, 3, -1.0]})
     return tdf
 
-<<<<<<< HEAD
-
-=======
->>>>>>> b4291b28
 def test_arideda_return():
     """
     Test return data type
@@ -175,10 +158,6 @@
     '''
     Test linear regression output statsmodel and sklearn model predictions match
     '''
-<<<<<<< HEAD
-=======
-
->>>>>>> b4291b28
     assert round(aa.arid_linreg(simple_frame, 'y')[0].predict(np.array([[1,4,3]]))[0], 3) == \
            round((aa.arid_linreg(simple_frame, 'y')[1].predict(np.array([[1,4,3]])))[0], 3)
     assert round(aa.arid_linreg(simple_frame, 'y', regularization = 'L1')[0].predict(np.array([[1,4,3]]))[0], 3) == \
@@ -189,13 +168,17 @@
            round((aa.arid_linreg(simple_frame, 'y', regularization = 'L1L2')[1].predict(np.array([[1,4,3]])))[0], 3)
 
 @pytest.fixture
-<<<<<<< HEAD
-def simple_df(): 
+def log_df(): 
     '''
     Create a basic test dataframe for logistic regression tests
     '''
-    data = [[32, "male", 80, 0], [26, "female", 65, 1], [22, "female", 75, 1], [36, "male", 85, 0], [45, "male", 82, 1], 
-        [18, "female", 57, 0], [57, "male", 60, 1]] 
+    data = [[32, "male", 80, 0], 
+            [26, "female", 65, 1], 
+            [22, "female", 75, 1], 
+            [36, "male", 85, 0], 
+            [45, "male", 82, 1], 
+            [18, "female", 57, 0], 
+            [57, "male", 60, 1]] 
     log_df = pd.DataFrame(data, columns = ['Age', 'Sex', 'Weight', 'Target']) 
     return log_df
 
@@ -216,7 +199,6 @@
     assert round((aa.arid_logreg(log_df, response="Target", features=["Age"], type="binomial")[0].coef_)[0][0], 3) == 0.015
     assert round((aa.arid_logreg(log_df, response="Target", features=["Weight"], type="binomial")[0].coef_)[0][0], 3) == 0.003
     assert type(aa.arid_logreg(df=log_df, response="Target", features=[], type="binomial")[1]) == statsmodels.discrete.discrete_model.BinaryResultsWrapper 
-=======
 def health_df(): 
     '''
     Create a basic test dataframe for linear regression tests
@@ -260,4 +242,3 @@
     
 
     
->>>>>>> b4291b28
