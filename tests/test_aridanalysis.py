from aridanalysis import __version__
from aridanalysis import aridanalysis as aa

import pytest

import pandas as pd
import numpy as np
import sklearn
import statsmodels
import warnings

import sys, os
myPath = os.path.dirname(os.path.abspath(__file__))
sys.path.insert(0, myPath + '/../aridanalysis')
import error_strings as errors

def test_version():
    assert __version__ == '0.1.0'

<<<<<<< HEAD
health_df = pd.read_csv("badhealth.csv").drop(columns=["Unnamed: 0"])
health_df["badh"] = health_df["badh"].astype('category')
=======
@pytest.fixture
def simple_frame(): 
    '''
    Create a basic test dataframe for linear regression tests
    '''
    tdf = pd.DataFrame({'x1': [1, 0, 0], 
                        'x2': [0, 1.0, 0], 
                        'x3': [0, 0, 1],
                        'x4': ['a', 'a', 'b'],
                        'y': [1, 3, -1.0]})
    return tdf

def test_linreg_input_errors(simple_frame):
    '''
    Test linear regression input argument validation
    '''
    with pytest.raises(AssertionError, match=errors.INVALID_DATAFRAME):
        aa.arid_linreg(6, 'y')
    with pytest.raises(AssertionError, match=errors.EMPTY_DATAFRAME):
        aa.arid_linreg(pd.DataFrame(), 'y')
    with pytest.raises(AssertionError, match=errors.RESPONSE_NOT_FOUND):
        aa.arid_linreg(simple_frame, 'z')
    with pytest.raises(AssertionError, match=errors.INVALID_RESPONSE_DATATYPE):
        aa.arid_linreg(simple_frame, 'x4')
    with pytest.raises(AssertionError, match=errors.INVALID_REGULARIZATION_INPUT):
        aa.arid_linreg(simple_frame, 'y', regularization = "L3")
    with pytest.raises(AssertionError, match=errors.INVALID_ALPHA_INPUT):
        aa.arid_linreg(simple_frame, 'y', alpha = 'b')

def test_linreg_input_features(simple_frame):
    '''
    Test linear regression input feature arguments
    '''
    with pytest.raises(AssertionError, match=errors.NO_VALID_FEATURES):
        aa.arid_linreg(simple_frame[['y']], 'y')
    with pytest.raises(AssertionError, match=errors.NO_VALID_FEATURES):
        aa.arid_linreg(simple_frame[['x4', 'y']], 'y')
    with pytest.raises(AssertionError, match=errors.NO_VALID_FEATURES):
        aa.arid_linreg(simple_frame, 'y', features=['b'])
    with pytest.raises(AssertionError, match=errors.NO_VALID_FEATURES):
        aa.arid_linreg(simple_frame, 'y', features=['x4'])
    with pytest.warns(UserWarning):
        aa.arid_linreg(simple_frame, 'y', features=['x1','x2','x3','x4'])
    with pytest.warns(UserWarning):
        aa.arid_linreg(simple_frame, 'y', features=['x1','b'])
    assert len((aa.arid_linreg(simple_frame, 'y'))[0].coef_) == 3
    assert len((aa.arid_linreg(simple_frame, 'y', features=simple_frame.columns))[0].coef_) == 3
    assert len((aa.arid_linreg(simple_frame, 'y', features=['x1','x2','x3']))[0].coef_) == 3
    assert len((aa.arid_linreg(simple_frame, 'y', features=['x1','x2','x3','x4']))[0].coef_) == 3
    assert len((aa.arid_linreg(simple_frame, 'y', features=['x1']))[0].coef_) == 1
    assert len((aa.arid_linreg(simple_frame, 'y', features=['x1','x2']))[0].coef_) == 2
    assert len((aa.arid_linreg(simple_frame, 'y'))[1].params) == 3
    assert len((aa.arid_linreg(simple_frame, 'y', features=simple_frame.columns))[1].params) == 3
    assert len((aa.arid_linreg(simple_frame, 'y', features=['x1','x2','x3']))[1].params) == 3
    assert len((aa.arid_linreg(simple_frame, 'y', features=['x1','x2','x3','x4']))[1].params) == 3
    assert len((aa.arid_linreg(simple_frame, 'y', features=['x1']))[1].params) == 1
    assert len((aa.arid_linreg(simple_frame, 'y', features=['x1','x2']))[1].params) == 2

def test_linreg_model_types(simple_frame):
    '''
    Test linear regression output model types
    '''
    assert type((aa.arid_linreg(simple_frame, 'y'))[0]) == \
        sklearn.linear_model._base.LinearRegression
    assert type((aa.arid_linreg(simple_frame, 'y', regularization = 'L1'))[0]) == \
        sklearn.linear_model._coordinate_descent.Lasso
    assert type((aa.arid_linreg(simple_frame, 'y', regularization = 'L2'))[0]) == \
        sklearn.linear_model._ridge.Ridge
    assert type((aa.arid_linreg(simple_frame, 'y', regularization = 'L1L2'))[0]) == \
        sklearn.linear_model._coordinate_descent.ElasticNet
    assert type((aa.arid_linreg(simple_frame, 'y'))[1]) == \
        statsmodels.regression.linear_model.RegressionResultsWrapper
    assert type((aa.arid_linreg(simple_frame, 'y', regularization = 'L1'))[1]) == \
        statsmodels.base.elastic_net.RegularizedResultsWrapper
    assert type((aa.arid_linreg(simple_frame, 'y', regularization = 'L2'))[1]) == \
        statsmodels.base.elastic_net.RegularizedResults
    assert type((aa.arid_linreg(simple_frame, 'y', regularization = 'L1L2'))[1]) == \
        statsmodels.base.elastic_net.RegularizedResultsWrapper

def test_linreg_model_coefficients(simple_frame):
    '''
    Test linear regression output statsmodel and sklearn model coefficients match
    '''
    assert aa.arid_linreg(simple_frame, 'y')[0].coef_.all() == \
           (aa.arid_linreg(simple_frame, 'y')[1].params).to_numpy().all()
    assert aa.arid_linreg(simple_frame, 'y', regularization = 'L1')[0].coef_.all() == \
           (aa.arid_linreg(simple_frame, 'y', regularization = 'L1')[1].params).to_numpy().all()
    assert aa.arid_linreg(simple_frame, 'y', regularization = 'L2')[0].coef_.all() == \
           (aa.arid_linreg(simple_frame, 'y', regularization = 'L2')[1].params).all()
    assert aa.arid_linreg(simple_frame, 'y', regularization = 'L1L2')[0].coef_.all() == \
           (aa.arid_linreg(simple_frame, 'y', regularization = 'L1L2')[1].params).to_numpy().all()

def test_linreg_model_predictions(simple_frame):
    '''
    Test linear regression output statsmodel and sklearn model predictions match
    '''
    assert aa.arid_linreg(simple_frame, 'y')[0].predict(np.array([[1,4,3]]))[0] == \
           (aa.arid_linreg(simple_frame, 'y')[1].predict(np.array([[1,4,3]])))[0]
    assert aa.arid_linreg(simple_frame, 'y', regularization = 'L1')[0].predict(np.array([[1,4,3]]))[0] == \
           (aa.arid_linreg(simple_frame, 'y', regularization = 'L1')[1].predict(np.array([[1,4,3]])))[0]
    assert aa.arid_linreg(simple_frame, 'y', regularization = 'L2')[0].predict(np.array([[1,4,3]]))[0] == \
           (aa.arid_linreg(simple_frame, 'y', regularization = 'L2')[1].predict(np.array([[1,4,3]])))[0]
    assert aa.arid_linreg(simple_frame, 'y', regularization = 'L1L2')[0].predict(np.array([[1,4,3]]))[0] == \
           (aa.arid_linreg(simple_frame, 'y', regularization = 'L1L2')[1].predict(np.array([[1,4,3]])))[0]
>>>>>>> 9c3f9dae
<|MERGE_RESOLUTION|>--- conflicted
+++ resolved
@@ -17,10 +17,8 @@
 def test_version():
     assert __version__ == '0.1.0'
 
-<<<<<<< HEAD
 health_df = pd.read_csv("badhealth.csv").drop(columns=["Unnamed: 0"])
 health_df["badh"] = health_df["badh"].astype('category')
-=======
 @pytest.fixture
 def simple_frame(): 
     '''
@@ -124,5 +122,4 @@
     assert aa.arid_linreg(simple_frame, 'y', regularization = 'L2')[0].predict(np.array([[1,4,3]]))[0] == \
            (aa.arid_linreg(simple_frame, 'y', regularization = 'L2')[1].predict(np.array([[1,4,3]])))[0]
     assert aa.arid_linreg(simple_frame, 'y', regularization = 'L1L2')[0].predict(np.array([[1,4,3]]))[0] == \
-           (aa.arid_linreg(simple_frame, 'y', regularization = 'L1L2')[1].predict(np.array([[1,4,3]])))[0]
->>>>>>> 9c3f9dae
+           (aa.arid_linreg(simple_frame, 'y', regularization = 'L1L2')[1].predict(np.array([[1,4,3]])))[0]