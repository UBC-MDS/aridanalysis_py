import pandas as pd
import pandas.api.types as ptypes
import numpy as np
import altair as alt
<<<<<<< HEAD
from sklearn.linear_model import LinearRegression, Lasso, Ridge, ElasticNet, LogisticRegression
import statsmodels.api as sm
=======
from sklearn.linear_model import LinearRegression, Lasso, Ridge, ElasticNet
import statsmodels.api as sm
import statsmodels.formula.api as smf
from sklearn.linear_model import PoissonRegressor
from sklearn.compose import make_column_transformer
from sklearn.preprocessing import OneHotEncoder
from sklearn.pipeline import make_pipeline
>>>>>>> b4291b28

import sys, os
myPath = os.path.dirname(os.path.abspath(__file__))
sys.path.insert(0, myPath + '/../aridanalysis')
import error_strings as errors
import warnings

def arid_eda(df, response, response_type, features=[]):
    """
    
    Function to create summary statistics and basic EDA plots. Given a data frame,
    this function outputs general exploratory analysis plots as well as basic 
    statistics summarizing trends in the features of the input data. 
    
    Parameters
    ----------
    df : pandas.DataFrame
        The input dataframe to analyze
    response : str
        A column name of the response variable
    response_type: str
        Input either 'categorical' or 'continous to indicate response type
    features : list
        A list of the feature names to perform EDA on
    
    Returns
    -------
    altair.Chart
        Plots relevant to the exploratory data analysis
    
    pandas.DataFrame
        A dataframe containing summary statistics relevant to the 
        selected feature and response variable.
        
    Examples
    --------
    >>> from aridanalysis import aridanalysis
    >>> dataframe, plots = arid_eda(house_prices, 'price', 'continuous, ['rooms', 'age','garage'])
    >>> dataframe, plots = arid_eda(iris_data, 'species', categorical,  ['petalWidth', 'sepalWidth','petalLength'])
    
    """
    
    
    ############################ Exception Handling #####################################
    if type(df) != pd.core.frame.DataFrame:
        raise KeyError('Input data must be a Pandas DataFrame')
<<<<<<< HEAD

    if response not in df.columns:
        raise KeyError('Response variable is not contained within dataframe')
    
    for feat in features:
        if feat not in df.columns: 
            raise KeyError(f'{feat} is not contained within dataframe')
    
    if response in features:
        raise KeyError('Response variable must be distinct from features')
    
    if df[response].dtype == np.dtype('O') and response_type == 'continuous':
        raise KeyError('Current response variable is not continuous')
    
    if df[response].dtype != np.dtype('O') and response_type == 'categorical':
        raise KeyError('Current response variable is not categorical')
    
    if response_type not in ['categorical', 'continuous']:
        raise KeyError('Response must be categorical or continuous')
    
    #####################################################################################
 
    chartlist = []
    corr_plot_width = 70*len(set(features))
    corr_plot_height = 70*len(set(features))
    filter_df = df.loc[:,features]
    
    
    if response_type == 'categorical':
        for feat in features:                                    # This function creates density plots for each feature 
            chart = alt.Chart(df, title=(feat + ' Distribution')).transform_density(     # only works currently if response is categorical 
                feat,
                as_=[feat, 'density'],
                groupby=[response]
                ).mark_area(interpolate='monotone', opacity=0.7).encode(
                y = 'density:Q',
                x = alt.X(feat),
                color=response) 
            chartlist.append(chart)
    
    elif response_type == 'continuous':
    
        for feat in features:                                     # This function creates histograms for each feature
            chart = alt.Chart(df, title=(feat + ' Distribution')).mark_bar().encode(      # only works currently if response is continuous 
                y = 'count()',
                x = alt.X(feat, bin=alt.Bin(), title = feat)
            ).properties(width=200, height=200)
            chartlist.append(chart)
    
#      for i in range(len(chartlist)):  
#         if i == 0:
#             dist_output = chartlist[i]
#         elif i == 1:
#             dist_output = alt.hconcat(dist_output, chartlist[i])
#         elif i % 2 == 1:
#             dist_output = alt.vconcat(dist_output, chartlist[i])

    row_list = []                               # This loop will output the feature distributions as a square
    first_row = True
    row_len = (len(set(features))**(1/2))//1
    for i in range(len(chartlist)):  
        print(i)
        if i == 0:
            current_row = chartlist[i]
        elif i % 2 != 0:
            current_row = alt.hconcat(current_row, chartlist[i])
        elif i % 2 == 0:
            row_list.append(current_row)
            current_row = chartlist[i]
    
    row_list.append(current_row)     
    
    for row in row_list:
        if first_row:
            dist_output = row
            first_row = False
        else: 
            dist_output = alt.vconcat(dist_output, row)

    corr_df = filter_df.corr('spearman').stack().reset_index(name='corr')
    corr_df.loc[corr_df['corr'] == 1, 'corr'] = 0
    corr_df['corr_label'] = corr_df['corr'].map('{:.2f}'.format)
    corr_df['abs'] = corr_df['corr'].abs()
    
    base = alt.Chart(corr_df, title='Feature Correlation').encode(
            x=alt.X('level_0', axis=alt.Axis(title='')),
            y=alt.Y('level_1', axis=alt.Axis(title=''))  
        ).properties(width=corr_plot_width, height=corr_plot_height)

    text = base.mark_text().encode(
        text='corr_label',
        color=alt.value('white')
    )

    cor_sq = base.mark_rect().encode(
        color=alt.Color('corr', scale=alt.Scale(scheme='blueorange'))   
    )

=======

    if response not in df.columns:
        raise KeyError('Response variable is not contained within dataframe')
    
    for feat in features:
        if feat not in df.columns: 
            raise KeyError(f'{feat} is not contained within dataframe')
    
    if response in features:
        raise KeyError('Response variable must be distinct from features')
    
    if df[response].dtype == np.dtype('O') and response_type == 'continuous':
        raise KeyError('Current response variable is not continuous')
    
    if df[response].dtype != np.dtype('O') and response_type == 'categorical':
        raise KeyError('Current response variable is not categorical')
    
    if response_type not in ['categorical', 'continuous']:
        raise KeyError('Response must be categorical or continuous')
    
    #####################################################################################
 
    chartlist = []
    corr_plot_width = 70*len(set(features))
    corr_plot_height = 70*len(set(features))
    filter_df = df.loc[:,features]
    
    
    if response_type == 'categorical':
        for feat in features:                                    # This function creates density plots for each feature 
            chart = alt.Chart(df, title=(feat + ' Distribution')).transform_density(     # only works currently if response is categorical 
                feat,
                as_=[feat, 'density'],
                groupby=[response]
                ).mark_area(interpolate='monotone', opacity=0.7).encode(
                y = 'density:Q',
                x = alt.X(feat),
                color=response) 
            chartlist.append(chart)
    
    elif response_type == 'continuous':
    
        for feat in features:                                     # This function creates histograms for each feature
            chart = alt.Chart(df, title=(feat + ' Distribution')).mark_bar().encode(      # only works currently if response is continuous 
                y = 'count()',
                x = alt.X(feat, bin=alt.Bin(), title = feat)
            ).properties(width=200, height=200)
            chartlist.append(chart)
    
#      for i in range(len(chartlist)):  
#         if i == 0:
#             dist_output = chartlist[i]
#         elif i == 1:
#             dist_output = alt.hconcat(dist_output, chartlist[i])
#         elif i % 2 == 1:
#             dist_output = alt.vconcat(dist_output, chartlist[i])

    row_list = []                               # This loop will output the feature distributions as a square
    first_row = True
    row_len = (len(set(features))**(1/2))//1
    for i in range(len(chartlist)):  
        print(i)
        if i == 0:
            current_row = chartlist[i]
        elif i % 2 != 0:
            current_row = alt.hconcat(current_row, chartlist[i])
        elif i % 2 == 0:
            row_list.append(current_row)
            current_row = chartlist[i]
    
    row_list.append(current_row)     
    
    for row in row_list:
        if first_row:
            dist_output = row
            first_row = False
        else: 
            dist_output = alt.vconcat(dist_output, row)

    corr_df = filter_df.corr('spearman').stack().reset_index(name='corr')
    corr_df.loc[corr_df['corr'] == 1, 'corr'] = 0
    corr_df['corr_label'] = corr_df['corr'].map('{:.2f}'.format)
    corr_df['abs'] = corr_df['corr'].abs()
    
    base = alt.Chart(corr_df, title='Feature Correlation').encode(
            x=alt.X('level_0', axis=alt.Axis(title='')),
            y=alt.Y('level_1', axis=alt.Axis(title=''))  
        ).properties(width=corr_plot_width, height=corr_plot_height)

    text = base.mark_text().encode(
        text='corr_label',
        color=alt.value('white')
    )

    cor_sq = base.mark_rect().encode(
        color=alt.Color('corr', scale=alt.Scale(scheme='blueorange'))   
    )

>>>>>>> b4291b28
    corr_plot = cor_sq + text
    return_df = pd.DataFrame(filter_df.describe())

    return return_df, dist_output | corr_plot
 
<<<<<<< HEAD
=======


def arid_linreg(df, response, features=[], regularization=None, alpha=1):
    """
    Function that performs a linear regression on continuous response data,
    using both an sklearn and statsmodel model analogs. These models are optimized
    for prediction and inference, respectively.
>>>>>>> b4291b28


def arid_linreg(df, response, features=[], regularization=None, alpha=1):
    """
    Function that performs a linear regression on continuous response data,
    using both an sklearn and statsmodel model analogs. These models are optimized
    for prediction and inference, respectively.
    Parameters
    ----------
    data_frame : pandas.Dataframe
        The input dataframe to analyze
    response : str
        A column name of the response variable
    features : list (optional)
        A list of the chosen explanatory feature columns
    regularization : str (optional)
        What level of regularization to use in the model values:
        * L1 * L2 * L1L2
    alpha : float
        The regularization weight strength
        
    Returns
    -------
    sklearn.linear_model
        A fitted sklearn model configured with the chosen input parameters
    statsmodels.regression.linear_model
        A fitted statsmodel configured with the chosen input parameters
<<<<<<< HEAD
=======

>>>>>>> b4291b28
    Examples
    --------
    >>> from aridanalysis import aridanalysis
    >>> aridanalysis.arid_linreg(df, income)
    """
    # Validate input arguments
    assert isinstance(df, pd.DataFrame), errors.INVALID_DATAFRAME
    assert not df.empty , errors.EMPTY_DATAFRAME
    assert response in df.columns.tolist(), errors.RESPONSE_NOT_FOUND
    assert ptypes.is_numeric_dtype(df[response].dtype), errors.INVALID_RESPONSE_DATATYPE
    assert regularization in [None, "L1", "L2", "L1L2"], errors.INVALID_REGULARIZATION_INPUT
    assert ptypes.is_numeric_dtype(type(alpha)), errors.INVALID_ALPHA_INPUT
    
    # Isolate numeric features from dataframe
    feature_df = df.drop(response, axis=1)
    feature_list = feature_df.select_dtypes(['number']).columns
    
    # Report features that have been discarded to the user
    if len(feature_df.columns) != len(feature_list):
        non_numeric_features = [feature for feature in feature_df.columns if not (feature in feature_list)]
        warnings.warn(f"These features are non-numeric and will be discarded: {non_numeric_features}")
    
    # Create a subset of user selected features if supplied
    if len(features) > 0:
        feature_list = set(features).intersection(feature_list)
        # Report any user selected features that were not found
        if len(feature_list) != len(features):
            missing_features = [feature for feature in features if not (feature in feature_list)]
            warnings.warn(f"These user-selected features are not present in data: {missing_features}")

    # Assert that there are still features available to perform regression
    assert len(feature_list) > 0, errors.NO_VALID_FEATURES    
    print(f"Feature list: {feature_list}")
    
    # Formally define our features and response
    X = df[feature_list]
    y = df[response]
    
    # Create and fit analagous models in sklearn and statsmodels
    if regularization == "L1":
        skl_model = Lasso(alpha, fit_intercept = False).fit(X, y)
        sm_model = sm.OLS(y, X).fit_regularized(L1_wt = 1, 
                                                    alpha = alpha)
    elif regularization == "L2":
        skl_model = Ridge(alpha, fit_intercept = False).fit(X, y)
        # No idea why statsmodels L2 alpha requires the division by 3, but it
        # was tested empirically and coefficients/predictions match...
        sm_model = sm.OLS(y, X).fit_regularized(L1_wt = 0, 
                                                    alpha = alpha/3)
    elif regularization == "L1L2":
        skl_model = ElasticNet(alpha, fit_intercept = False).fit(X, y)
        sm_model = sm.OLS(y, X).fit_regularized(L1_wt = 0.5, 
                                                alpha = alpha)
    else:
        skl_model = LinearRegression(fit_intercept = False).fit(X, y)
        sm_model = sm.OLS(y, X).fit()
     
    # Display model coefficients to user
    print(pd.DataFrame({'statsmodel coefficients' : sm_model.params,
                        'sklearn coefficients' : skl_model.coef_}, index = feature_list))
        
        
    return skl_model, sm_model
    
def arid_logreg(df, response, features=[], type="binomial"):
    """Function to fit a logistic regression for a binomial or multinomial classification.
    
    Given a data frame, a response variable and explanatory variables (features), 
    this function fits a logistic regression and outputs the statistical summary
    including the interpretation.
    
    Parameters
    ----------
    df : pandas.DataFrame
        The input dataframe to analyze
    response : str
        A column name of the response variable
    features : list
        A list of the column names as explanatory variables
    type : str
        Classification type. Either "binomial" or "multinomial"
    
    Returns
    -------
    sklearn.linear_model
        A fitted logistic regression sklearn model configured with the chosen input parameters
    statsmodels.discrete.discrete_model
        A fitted Logit statsmodel configured with the chosen input parameters
    
    Examples
    --------
    >>> aridanalysis.arid_logreg(df, 'Target', ['feat1', 'feat2', 'feat3'], type="binomial")
    """
    # Validate input arguments
    assert isinstance(df, pd.DataFrame), errors.INVALID_DATAFRAME
    assert not df.empty , errors.EMPTY_DATAFRAME
    assert response in df.columns.tolist(), errors.RESPONSE_NOT_FOUND
    assert type in ["binomial", "multinomial"], errors.INVALID_TYPE_INPUT
    
    # Get features list from df
    feature_df = df.drop(response, axis=1)
    feature_list = feature_df.select_dtypes(['number']).columns
    
    # Report features that have been discarded to the user
    if len(feature_df.columns) != len(feature_list):
        non_numeric_features = [feature for feature in feature_df.columns if not (feature in feature_list)]
        warnings.warn(f"These features are non-numeric and will be discarded: {non_numeric_features}")
    
    # Create a subset of user selected features if supplied
    if len(features) > 0:
        feature_list = set(features).intersection(feature_list)
        # Report any user selected features that were not found
        if len(feature_list) != len(features):
            missing_features = [feature for feature in features if not (feature in feature_list)]
            warnings.warn(f"These user-selected features are not present in data: {missing_features}")

    # Assert that there are still features available to perform classification
    assert len(feature_list) > 0, errors.NO_VALID_FEATURES    
    
    # Formally define our features and response
    X = df[feature_list]
    y = df[response]
    
    # Create and fit analagous models in sklearn and statsmodels
    if type == "binomial":
        skl_model = LogisticRegression(penalty='none', fit_intercept = False, multi_class='ovr').fit(X, y)
        sm_model = sm.Logit(y, X).fit(method="bfgs")
            
    else:
        skl_model = LogisticRegression(penalty='none', fit_intercept = False, multi_class='multinomial').fit(X, y)
        sm_model = sm.MNLogit(y, X).fit()
     
    # Display model coefficients to user
    print(pd.DataFrame(skl_model.coef_, columns=feature_list))
    print(sm_model.summary())
        
    return skl_model, sm_model

def arid_countreg(data_frame, response, con_features=[], cat_features=[], model="additive", alpha=1):
    """
<<<<<<< HEAD
    A function that performs linear regression on counting data when the response is 
    restricted to be positive and natural. This function will perform count regression 
    to the specified columns    of a data frame and return a substantial inferential analysis.
=======
    Function that performs a count regression on a numerical discete response data,
    using both an sklearn and statsmodel model analogs (prediction and inference). 
    The function will return both models,each one with their respective insights.

>>>>>>> b4291b28
    Parameters
    ----------
    data_frame : pandas.Dataframe
      The input dataframe to analyze.
    response : str
      A column name of the response variable. Because the function manipulates count data, it must be of type int.
    con_features : list
      A list of the continuous explanatory variables to be used in the analysis. Default value is None, meaning
      to use all the numerical columns in the data frame.
    cat_features : list
      A list of the categorical explanatory variables to be used in the analysis. Default value is None, meaning
      to use all the categorical columns in the data frame.
    model: str
      Model type. Either "additive" or "interactive"
    alpha: float
      Constant the controls regularization strength in predictive model
      
      
    Returns
    -------
<<<<<<< HEAD
    pandas.DataFrame
      Data frame with 4 columns: 'features', 'p-value', 'significant', 'interpretation'
    String
      Which family was used in the generalized linear regression model based on an overdispersion and fitting analysis
      
=======
    sklearn.linear_model
        A fitted sklearn model configured with the chosen input parameters
    statsmodels.regression.linear_model
        A fitted statsmodel configured with the chosen input parameters


>>>>>>> b4291b28
    Examples
    --------
    >>> from aridanalysis import aridanalysis
    >>> aridanalysis.arid_countreg(df, income, features = [feat1, feat5] ,"additive")
    """
    assert isinstance(con_features, list), "ERROR: INVALID LIST INTPUT PASSED"
    assert isinstance(cat_features, list), "ERROR: INVALID LIST INTPUT PASSED"
    
    
    #Deal with the features column
    if len(con_features) == 0:
        con_features = data_frame.drop(columns=[response]).select_dtypes('number').columns.tolist()
    if len(cat_features) == 0:
        cat_features = data_frame.drop(columns=[response]).select_dtypes(['category', 'object']).columns.tolist()
    
    
    assert isinstance(data_frame, pd.DataFrame), errors.INVALID_DATAFRAME
    assert not data_frame.empty , errors.EMPTY_DATAFRAME
    assert response in data_frame.columns.tolist(), errors.RESPONSE_NOT_FOUND
    assert all(item in data_frame.columns.tolist() for item in con_features), "ERROR: CONTINUOUS VARIABLE(S) NOT IN DATAFRAME"
    assert all(item in data_frame.columns.tolist() for item in cat_features), "ERROR: CATEGORICAL VARIABLE(S) NOT IN DATAFRAME"
    assert ptypes.is_integer_dtype(data_frame[response].dtype), "ERROR: INVALID RESPONSE DATATYPE FOR COUNT REGRESSION: MUST BE TYPE INT"
    assert model in ["additive", "interactive"], "ERROR: INVALID MODEL PASSED"
    assert ptypes.is_numeric_dtype(type(alpha)), errors.INVALID_ALPHA_INPUT
    
    
  
    #Scikit Learn Model 
    if len(cat_features) != 0:
        X_sk = data_frame[con_features + cat_features]
        y_sk = data_frame[response]
        preprocessor = make_column_transformer((OneHotEncoder(handle_unknown="ignore"), cat_features))
        pipeline = make_pipeline(preprocessor, PoissonRegressor(alpha=alpha, fit_intercept=True,))
        sk_model = pipeline.fit(X_sk,y_sk)
    else:
        X_sk = data_frame[con_features]
        y_sk = data_frame[response]
        pipeline = make_pipeline(PoissonRegressor(alpha=0, fit_intercept=True, max_iter=100))
        sk_model = pipeline.fit(X_sk,y_sk)    
    #Aditive inferential model 
    if model == "additive":
        cat_features =["C(" + i + ")" for i in cat_features]
        con_list = "".join([f"{i}" if i is con_features[0] else f" + {i}"for i in con_features])
        cat_list = "".join([f"{i}" if i is cat_features[0] else f" + {i}"for i in cat_features])
        if len(cat_list) > 0:
            formula =  f"{response} ~ {con_list} + {cat_list}"
        else:
            formula =  f"{response} ~ {con_list}"
        glm_count= smf.glm(formula=formula, data=data_frame, family=sm.families.Poisson()).fit()
        print(glm_count.summary())   
    else :
        cat_features =["C(" + i + ")" for i in cat_features]
        con_list = "".join([f"{i}" if i is con_features[0] else f" + {i}"for i in con_features])
        cat_list = "".join([f"{i}" if i is cat_features[0] else f" + {i}"for i in cat_features])
        interact_list = "".join([f"{i} * {j}" if j is cat_features[0] and i is con_features[0] 
                         else f" + {i} * {j}" for i in con_features for j in cat_features])
        equal = set()
        cont_interaction = ""
        for i in con_features[0:]:
            for j in con_features[1:]:
                if i is con_features[0] and j is con_features[1]:
                    cont_interaction = f"{i} * {j}" 
                    equal.update([(i,j)])
                    if len(equal)>0:
                        continue
                if i != j and (j, i) not in equal:
                    equal.update([(i,j)])
                    cont_interaction += f" + {i} * {j}"
        if len(cat_features) > 0 and len(cont_interaction) > 0:
            formula = f"{response} ~ {con_list} + {cat_list} + {interact_list} + {cont_interaction}"
        elif len(cat_features) == 0 and len(cont_interaction) > 0:
            formula = f"{response} ~ {con_list} + {cont_interaction}"
        elif len(cat_features) > 0 and len(cont_interaction)  == 0:
            formula = f"{response} ~ {con_list} + {cat_list} + {interact_list}"
        else:
            formula = f"{response} ~ {con_list}"
        glm_count= smf.glm(formula=formula, data=data_frame, family=sm.families.Poisson()).fit()
        print(glm_count.summary())  
        
    return (sk_model, glm_count)<|MERGE_RESOLUTION|>--- conflicted
+++ resolved
@@ -2,18 +2,13 @@
 import pandas.api.types as ptypes
 import numpy as np
 import altair as alt
-<<<<<<< HEAD
 from sklearn.linear_model import LinearRegression, Lasso, Ridge, ElasticNet, LogisticRegression
-import statsmodels.api as sm
-=======
-from sklearn.linear_model import LinearRegression, Lasso, Ridge, ElasticNet
 import statsmodels.api as sm
 import statsmodels.formula.api as smf
 from sklearn.linear_model import PoissonRegressor
 from sklearn.compose import make_column_transformer
 from sklearn.preprocessing import OneHotEncoder
 from sklearn.pipeline import make_pipeline
->>>>>>> b4291b28
 
 import sys, os
 myPath = os.path.dirname(os.path.abspath(__file__))
@@ -60,7 +55,6 @@
     ############################ Exception Handling #####################################
     if type(df) != pd.core.frame.DataFrame:
         raise KeyError('Input data must be a Pandas DataFrame')
-<<<<<<< HEAD
 
     if response not in df.columns:
         raise KeyError('Response variable is not contained within dataframe')
@@ -159,122 +153,11 @@
         color=alt.Color('corr', scale=alt.Scale(scheme='blueorange'))   
     )
 
-=======
-
-    if response not in df.columns:
-        raise KeyError('Response variable is not contained within dataframe')
-    
-    for feat in features:
-        if feat not in df.columns: 
-            raise KeyError(f'{feat} is not contained within dataframe')
-    
-    if response in features:
-        raise KeyError('Response variable must be distinct from features')
-    
-    if df[response].dtype == np.dtype('O') and response_type == 'continuous':
-        raise KeyError('Current response variable is not continuous')
-    
-    if df[response].dtype != np.dtype('O') and response_type == 'categorical':
-        raise KeyError('Current response variable is not categorical')
-    
-    if response_type not in ['categorical', 'continuous']:
-        raise KeyError('Response must be categorical or continuous')
-    
-    #####################################################################################
- 
-    chartlist = []
-    corr_plot_width = 70*len(set(features))
-    corr_plot_height = 70*len(set(features))
-    filter_df = df.loc[:,features]
-    
-    
-    if response_type == 'categorical':
-        for feat in features:                                    # This function creates density plots for each feature 
-            chart = alt.Chart(df, title=(feat + ' Distribution')).transform_density(     # only works currently if response is categorical 
-                feat,
-                as_=[feat, 'density'],
-                groupby=[response]
-                ).mark_area(interpolate='monotone', opacity=0.7).encode(
-                y = 'density:Q',
-                x = alt.X(feat),
-                color=response) 
-            chartlist.append(chart)
-    
-    elif response_type == 'continuous':
-    
-        for feat in features:                                     # This function creates histograms for each feature
-            chart = alt.Chart(df, title=(feat + ' Distribution')).mark_bar().encode(      # only works currently if response is continuous 
-                y = 'count()',
-                x = alt.X(feat, bin=alt.Bin(), title = feat)
-            ).properties(width=200, height=200)
-            chartlist.append(chart)
-    
-#      for i in range(len(chartlist)):  
-#         if i == 0:
-#             dist_output = chartlist[i]
-#         elif i == 1:
-#             dist_output = alt.hconcat(dist_output, chartlist[i])
-#         elif i % 2 == 1:
-#             dist_output = alt.vconcat(dist_output, chartlist[i])
-
-    row_list = []                               # This loop will output the feature distributions as a square
-    first_row = True
-    row_len = (len(set(features))**(1/2))//1
-    for i in range(len(chartlist)):  
-        print(i)
-        if i == 0:
-            current_row = chartlist[i]
-        elif i % 2 != 0:
-            current_row = alt.hconcat(current_row, chartlist[i])
-        elif i % 2 == 0:
-            row_list.append(current_row)
-            current_row = chartlist[i]
-    
-    row_list.append(current_row)     
-    
-    for row in row_list:
-        if first_row:
-            dist_output = row
-            first_row = False
-        else: 
-            dist_output = alt.vconcat(dist_output, row)
-
-    corr_df = filter_df.corr('spearman').stack().reset_index(name='corr')
-    corr_df.loc[corr_df['corr'] == 1, 'corr'] = 0
-    corr_df['corr_label'] = corr_df['corr'].map('{:.2f}'.format)
-    corr_df['abs'] = corr_df['corr'].abs()
-    
-    base = alt.Chart(corr_df, title='Feature Correlation').encode(
-            x=alt.X('level_0', axis=alt.Axis(title='')),
-            y=alt.Y('level_1', axis=alt.Axis(title=''))  
-        ).properties(width=corr_plot_width, height=corr_plot_height)
-
-    text = base.mark_text().encode(
-        text='corr_label',
-        color=alt.value('white')
-    )
-
-    cor_sq = base.mark_rect().encode(
-        color=alt.Color('corr', scale=alt.Scale(scheme='blueorange'))   
-    )
-
->>>>>>> b4291b28
     corr_plot = cor_sq + text
     return_df = pd.DataFrame(filter_df.describe())
 
     return return_df, dist_output | corr_plot
  
-<<<<<<< HEAD
-=======
-
-
-def arid_linreg(df, response, features=[], regularization=None, alpha=1):
-    """
-    Function that performs a linear regression on continuous response data,
-    using both an sklearn and statsmodel model analogs. These models are optimized
-    for prediction and inference, respectively.
->>>>>>> b4291b28
-
 
 def arid_linreg(df, response, features=[], regularization=None, alpha=1):
     """
@@ -301,10 +184,6 @@
         A fitted sklearn model configured with the chosen input parameters
     statsmodels.regression.linear_model
         A fitted statsmodel configured with the chosen input parameters
-<<<<<<< HEAD
-=======
-
->>>>>>> b4291b28
     Examples
     --------
     >>> from aridanalysis import aridanalysis
@@ -445,16 +324,10 @@
 
 def arid_countreg(data_frame, response, con_features=[], cat_features=[], model="additive", alpha=1):
     """
-<<<<<<< HEAD
-    A function that performs linear regression on counting data when the response is 
-    restricted to be positive and natural. This function will perform count regression 
-    to the specified columns    of a data frame and return a substantial inferential analysis.
-=======
     Function that performs a count regression on a numerical discete response data,
     using both an sklearn and statsmodel model analogs (prediction and inference). 
     The function will return both models,each one with their respective insights.
 
->>>>>>> b4291b28
     Parameters
     ----------
     data_frame : pandas.Dataframe
@@ -475,20 +348,12 @@
       
     Returns
     -------
-<<<<<<< HEAD
-    pandas.DataFrame
-      Data frame with 4 columns: 'features', 'p-value', 'significant', 'interpretation'
-    String
-      Which family was used in the generalized linear regression model based on an overdispersion and fitting analysis
-      
-=======
     sklearn.linear_model
         A fitted sklearn model configured with the chosen input parameters
     statsmodels.regression.linear_model
         A fitted statsmodel configured with the chosen input parameters
 
 
->>>>>>> b4291b28
     Examples
     --------
     >>> from aridanalysis import aridanalysis
