<<<<<<< HEAD
def arid_eda(data_frame, response, features):
    """Function to create summary statistics and basic EDA plots.
    
    Given a data frame, this function outputs general exploratory 
    analysis plots as well as basic statistics summarizing trends 
    in the features of the input data. 
    
    Parameters
    ----------
    data_frame : DataFrame
        A description of param1.
    response : str
        Column name of response variable
    features : list
    A list of the feature names to perform EDA on
    
    Returns
    -------
    altair.Chart
        Plots relevant to the exploratory data analysis
    
    DataFrame
        A dataframe containing summary statistics relevant to the 
        selected feature and response variable.
    Examples
    --------
    >>> arid_eda(house_prices, 'price', ['rooms', 'age','garage'])
    """
    return None


=======
>>>>>>> 33f54f5c
def arid_linreg(df, response, features = [], estimator = None, regularization = None):
    """
    Function that performs a linear regression on continuous response data. 
    This function will fit a linear regression model on the input .

    Parameters
    ----------
    df : pandas.Dataframe
        A dataframe that contains the data to be analized
    response : string
        A column name of the response variable
    features : list (optional)
        A list of the chosen explanatory feature columns
    estimator : function (optional)
        The function used to fit the linear regression model The default is OLS
    regularization : string (optional)
        What level of regularization to use in the model values:
        * L1 * L2 * L1L2 *
        
    Returns
    -------
    pandas.DataFrame
        A pandas dataframe with a list of features, and their coefficients 

    Examples
    --------
    >>> from aridanalysis import aridanalysis
    >>> aridanalysis.arid_linreg(df, income)
    """
    return None
    
def arid_logreg(data_frame, response, features=[], type="binomial", model="additive", polynomial=False, alpha=0.05):
    """Function to fit a logistic regression for a binomial or multinomial classification.
    
    Given a data frame, a response variable and explanatory variables (features), 
    this function fits a logistic regression and outputs the statistical summary
    including the interpretation.
    
    Parameters
    ----------
    data_frame : DataFrame
        A description of param1.
    response : str
        Column name of response variable
    features : list
        A list of the column names as explanatory variables
    type : str
        Classification type. Either "binomial", "ordinal" or "multinomial"
    model : str
        Model type. Either "additive" or "interactive"
    polynomial : bool
        Whether polynomial features should be considered or not
    alpha : float
        Significance level for analysis
    
    Returns
    -------
    DataFrame
        Data frame with 4 columns: 'features', 'p-value', 'significant', 'interpretation'
    
    Examples
    --------
    >>> aridanalysis.arid_logreg(df, 'target', ['feat1', 'feat2', 'feat3'], type="multinomial", 
    model="interactive", polynomial=True, alpha=0.01)
    """
    return None

def arid_countreg():
    """
    Function that performs linear regression on counting data, when the response
    is restricted to be positive and natural. This function will perform count 
    regression to the specified columns of a dataframe in function of the response, 
    and return a substantial inferential analysis.

    Parameters
    ----------
    df : pandas.Dataframe
      A dataframe that contains the data to be analized
     : string
      A column name of the response variable
    c : list
    
    polynomial: boolean
      Wheter the model should consider polynomial degree of 2 in the linear combination or not.
    additive: 
      
     
    
    

    Returns
    -------

    Examples
    --------
    >>> from aridanalysis import aridanalysis
    >>> aridanalysis.arid_countreg(df, income, features)
    """
    x=4
    print(x)
    return x<|MERGE_RESOLUTION|>--- conflicted
+++ resolved
@@ -1,4 +1,3 @@
-<<<<<<< HEAD
 def arid_eda(data_frame, response, features):
     """Function to create summary statistics and basic EDA plots.
     
@@ -29,9 +28,6 @@
     """
     return None
 
-
-=======
->>>>>>> 33f54f5c
 def arid_linreg(df, response, features = [], estimator = None, regularization = None):
     """
     Function that performs a linear regression on continuous response data. 
