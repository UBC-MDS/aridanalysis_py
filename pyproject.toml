--- conflicted
+++ resolved
@@ -11,13 +11,9 @@
 scikit-learn = "^0.24.1"
 altair = "^4.1.0"
 seaborn = "^0.11.1"
-<<<<<<< HEAD
-vega-datasets = "^0.9.0"
-=======
 statsmodels = "^0.12.2"
 vega-datasets = "^0.9.0"
 pytest = "^6.2.2"
->>>>>>> b4291b28
 
 [tool.poetry.dev-dependencies]
 Sphinx = "^3.5.1"
